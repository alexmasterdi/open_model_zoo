--- conflicted
+++ resolved
@@ -402,19 +402,16 @@
   * `split` - dataset split: `train` - for training subset, `valid` - for train-validation subset, `test` - for testing subset (Optional, default test).
   * `convert_images` - allows convert images from raw data stored in npz and save them into provided directory (Optional, default True).
   * `images_dir` - directory for saving converted images (Optional, if not provided, the images will be saved into converted_images directory in the same location, where data_file is stored)
-<<<<<<< HEAD
-* `ade20k_image_translation` - converts ADE20K dataset to `ImageProcessingAnnotation` according to `reference_file`.
-  * `images_dir` - path to directory with input images (e.g. `ADEChallengeData2016/images`).
-  * `annotations_dir` - path to directory with annotations (e.g. `ADEChallengeData2016/annotations`).
-  * `reference_file` - path to file with pairs key (validation): value (train).
-
-=======
 * `antispoofing` - converts dataset for antispoofing classification task to `ClassificationAnnotation`
   * `data_dir` - path to root folder of the dataset
   * `annotation_file` - path to json file containing annotations to the dataset ({index: {path:"...", labels:[...], bbox:[...] (optional), ...})
   * `label_id` - number of label in the annotation file representing spoof/real labels
   * `dataset_meta_file` - path to json file with dataset meta (e.g. label_map)
->>>>>>> 2cd6145e
+* `ade20k_image_translation` - converts ADE20K dataset to `ImageProcessingAnnotation` according to `reference_file`.
+  * `images_dir` - path to directory with input images (e.g. `ADEChallengeData2016/images`).
+  * `annotations_dir` - path to directory with annotations (e.g. `ADEChallengeData2016/annotations`).
+  * `reference_file` - path to file with pairs key (validation): value (train).
+
 ## <a name="customizing-dataset-meta"></a>Customizing Dataset Meta
 There are situations when we need customize some default dataset parameters (e.g. replace original dataset label map with own.)
 You are able to overload parameters such as `label_map`, `segmentation_colors`, `background_label` using `dataset_meta_file` argument.
