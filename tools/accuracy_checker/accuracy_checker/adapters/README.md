--- conflicted
+++ resolved
@@ -215,10 +215,7 @@
    * `scores_outputs` - the list of names for output layers with face detection score in order belonging to 32-, 16-, 8-strides.
    * `bboxes_outputs` - the list of names for output layers with face detection boxes in order belonging to 32-, 16-, 8-strides.
    * `landmarks_outputs` - the list of names for output layers with predicted facial landmarks in order belonging to 32-, 16-, 8-strides (optional, if not provided, only `DetectionPrediction` will be generated).
-<<<<<<< HEAD
    * `type_scores_outputs` - the list of names for output layers with attributes detection score in order belonging to 32-, 16-, 8-strides (optional, if not provided, only `DetectionPrediction` will be generated).
-=======
 * `faceboxes` - converting output of FaceBoxes model to `DetectionPrediction` representation.
   * `scores_out` - name of output layer with bounding boxes scores.
-  * `boxes_out` - name of output layer with bounding boxes coordinates.
->>>>>>> d59d0b48
+  * `boxes_out` - name of output layer with bounding boxes coordinates.