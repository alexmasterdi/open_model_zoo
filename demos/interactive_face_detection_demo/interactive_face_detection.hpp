--- conflicted
+++ resolved
@@ -64,14 +64,8 @@
 static const char loop_video_output_message[] = "Optional. Enable playing video on a loop";
 static const char no_smooth_output_message[] = "Optional. Do not smooth person attributes";
 static const char no_show_emotion_bar_message[] = "Optional. Do not show emotion bar";
-
-<<<<<<< HEAD
-/// @brief Message list of monitors to show
 static const char utilization_monitors_message[] = "Optional. List of monitors to show initially.";
 
-/// \brief Define flag for showing help message<br>
-=======
->>>>>>> 70759957
 DEFINE_bool(h, false, help_message);
 DEFINE_string(i, "", input_video_message);
 DEFINE_string(o, "", output_video_message);
@@ -108,9 +102,6 @@
 DEFINE_bool(loop_video, false, loop_video_output_message);
 DEFINE_bool(no_smooth, false, no_smooth_output_message);
 DEFINE_bool(no_show_emotion_bar, false, no_show_emotion_bar_message);
-
-/// \brief Define a flag to show monitors<br>
-/// It is an optional parameter
 DEFINE_string(u, "", utilization_monitors_message);
 
 
