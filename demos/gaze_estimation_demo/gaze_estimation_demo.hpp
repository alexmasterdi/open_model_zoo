--- conflicted
+++ resolved
@@ -42,14 +42,8 @@
 static const char raw_output_message[] = "Optional. Output inference results as raw values.";
 static const char fd_reshape_message[] = "Optional. Reshape Face Detector network so that its input resolution has the same aspect ratio as the input frame.";
 static const char no_show_processed_video[] = "Optional. Do not show processed video.";
-
-<<<<<<< HEAD
-/// @brief Message list of monitors to show
 static const char utilization_monitors_message[] = "Optional. List of monitors to show initially.";
 
-/// \brief Define flag for showing help message<br>
-=======
->>>>>>> 70759957
 DEFINE_bool(h, false, help_message);
 DEFINE_string(i, "cam", video_message);
 DEFINE_string(m, "", gaze_estimation_model_message);
@@ -66,9 +60,6 @@
 DEFINE_bool(r, false, raw_output_message);
 DEFINE_double(t, 0.5, thresh_output_message);
 DEFINE_bool(no_show, false, no_show_processed_video);
-
-/// \brief Define a flag to show monitors<br>
-/// It is an optional parameter
 DEFINE_string(u, "", utilization_monitors_message);
 
 /**
